--- conflicted
+++ resolved
@@ -22,11 +22,7 @@
 
 ### Deploy Kubernetes
 
-<<<<<<< HEAD
-The easiest way to install Kubernetes on AWS is with kops. Kubenetes has provided a [step by step guide](https://github.com/kubernetes/kops/blob/master/docs/aws.md) for the deploy.  Please follow [this guide](https://github.com/kubernetes/kops/blob/master/docs/aws.md) to deploy Kubernetes on AWS. **Note** - We recommend using `r4.xlarge` instances. This can be set using the `kops` flag `--node-size`.
-=======
 The easiest way to install Kubernetes on AWS is with kops. Kubernetes has provided a [step by step guide](https://github.com/kubernetes/kops/blob/master/docs/aws.md) for the deploy.  Please follow [this guide](https://github.com/kubernetes/kops/blob/master/docs/aws.md) to deploy Kubernetes on AWS.
->>>>>>> 71937667
 
 Once, you have a Kubernetes cluster up and running in AWS, you should be able to see the following output from `kubectl`:
 

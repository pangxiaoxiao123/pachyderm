# Local Installation
This guide will walk you through the recommended path to get Pachyderm running locally on OSX or Linux.

If you hit any errors not covered in this guide, check our [troubleshooting](http://pachyderm.readthedocs.io/en/stable/getting_started/troubleshooting.html) docs for common errors, submit an issue on [GitHub](https://github.com/pachyderm/pachyderm), join our [users channel on Slack](http://slack.pachyderm.io/), or email us at [support@pachyderm.io](mailto:support@pachyderm.io) and we can help you right away.

## Prerequisites
- [Minikube](#minikube) (and VirtualBox)
- [Pachyderm Command Line Interface](#pachctl)

### Minikube

Kubernetes offers a fantastic guide to [install minikube](http://kubernetes.io/docs/getting-started-guides/minikube). Follow the Kubernetes installation guide to install Virtual Box, Minikube, and Kubectl. Then come back here to install Pachyderm.

Note: Any time you want to stop and restart Pachyderm, you should start fresh with `minikube delete` and `minikube start`. Minikube isn't meant to be a production environment and doesn't handle being restarted well without a full wipe. 

### Pachctl

`pachctl` is a command-line utility used for interacting with a Pachyderm cluster.


```shell
# For OSX:
$ brew tap pachyderm/tap && brew install pachyderm/tap/pachctl@1.6

<<<<<<< HEAD
# For Linux (64 bit) or Window 10+ on WSL:
$ curl -o /tmp/pachctl.deb -L https://github.com/pachyderm/pachyderm/releases/download/v1.6.6/pachctl_1.6.6_amd64.deb && sudo dpkg -i /tmp/pachctl.deb
=======
# For Linux (64 bit):
$ curl -o /tmp/pachctl.deb -L https://github.com/pachyderm/pachyderm/releases/download/v1.6.7/pachctl_1.6.7_amd64.deb && sudo dpkg -i /tmp/pachctl.deb
>>>>>>> 1c2394f6
```


Note: To install an older version of Pachyderm, navigate to that version using the menu in the bottom left. 

To check that installation was successful, you can try running `pachctl help`, which should return a list of Pachyderm commands.

## Deploy Pachyderm
Now that you have Minikube running, it's incredibly easy to deploy Pachyderm.

```sh
$ pachctl deploy local
```
This generates a Pachyderm manifest and deploys Pachyderm on Kubernetes. It may take a few minutes for the pachd nodes to be running because it's pulling containers from DockerHub. You can see the cluster status by using `kubectl get all`:

```sh
$ kubectl get all
NAME                       READY     STATUS    RESTARTS   AGE
po/etcd-2142892294-l25tj   1/1       Running   0          10m
po/pachd-915907039-z0hl2   1/1       Running   0          10m

NAME             CLUSTER-IP   EXTERNAL-IP   PORT(S)                                     AGE
svc/etcd         10.0.0.25    <nodes>       2379:32379/TCP                              10m
svc/kubernetes   10.0.0.1     <none>        443/TCP                                     11m
svc/pachd        10.0.0.60    <nodes>       650:30650/TCP,651:30651/TCP,652:30652/TCP   10m

NAME           DESIRED   CURRENT   UP-TO-DATE   AVAILABLE   AGE
deploy/etcd    1         1         1            1           10m
deploy/pachd   1         1         1            1           10m

NAME                 DESIRED   CURRENT   READY     AGE
rs/etcd-2142892294   1         1         1         10m
rs/pachd-915907039   1         1         1         10m
```

Note: If you see a few restarts on the pachd nodes, that's ok. That simply means that Kubernetes tried to bring up those containers before etcd was ready so it restarted them.

### Port Forwarding

The last step is to set up port forwarding so commands you send can reach Pachyderm within the VM. We background this process since port forwarding blocks.

```shell
$ pachctl port-forward &
```

Once port forwarding is complete, pachctl should automatically be connected. Try `pachctl version` to make sure everything is working.

```shell
$ pachctl version
COMPONENT           VERSION
pachctl             1.6.0
pachd               1.6.0
```
We're good to go!

If for any reason `port-forward` doesn't work, you can connect directly by setting `ADDRESS` to the minikube IP with port 30650. 

```
$ minikube ip
192.168.99.100
$ export ADDRESS=192.168.99.100:30650
```

## Next Steps

Now that you have everything installed and working, check out our [Beginner Tutorial](./beginner_tutorial.html) to learn the basics of Pachyderm such as adding data and building analysis pipelines.


<|MERGE_RESOLUTION|>--- conflicted
+++ resolved
@@ -22,13 +22,8 @@
 # For OSX:
 $ brew tap pachyderm/tap && brew install pachyderm/tap/pachctl@1.6
 
-<<<<<<< HEAD
 # For Linux (64 bit) or Window 10+ on WSL:
-$ curl -o /tmp/pachctl.deb -L https://github.com/pachyderm/pachyderm/releases/download/v1.6.6/pachctl_1.6.6_amd64.deb && sudo dpkg -i /tmp/pachctl.deb
-=======
-# For Linux (64 bit):
 $ curl -o /tmp/pachctl.deb -L https://github.com/pachyderm/pachyderm/releases/download/v1.6.7/pachctl_1.6.7_amd64.deb && sudo dpkg -i /tmp/pachctl.deb
->>>>>>> 1c2394f6
 ```
 
 
